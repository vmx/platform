/* -*- Mode: C++; tab-width: 4; c-basic-offset: 4; indent-tabs-mode: nil -*- */
/*
 *     Copyright 2013 Couchbase, Inc
 *
 *   Licensed under the Apache License, Version 2.0 (the "License");
 *   you may not use this file except in compliance with the License.
 *   You may obtain a copy of the License at
 *
 *       http://www.apache.org/licenses/LICENSE-2.0
 *
 *   Unless required by applicable law or agreed to in writing, software
 *   distributed under the License is distributed on an "AS IS" BASIS,
 *   WITHOUT WARRANTIES OR CONDITIONS OF ANY KIND, either express or implied.
 *   See the License for the specific language governing permissions and
 *   limitations under the License.
 */
#include "config.h"
#include <platform/dirutils.h>

#ifdef _MSC_VER
#include <direct.h>
#define rmdir _rmdir
#else
#include <dirent.h>
#include <unistd.h>
#endif

#include <stdio.h>
#include <string.h>
#include <sys/stat.h>

namespace CouchbaseDirectoryUtilities
{
    using namespace std;

    static string split(const string &input, bool directory)
    {
        string::size_type path = input.find_last_of("\\/");
        string file;
        string dir;

        if (path == string::npos) {
            dir = ".";
            file = input;
        } else {
            dir = input.substr(0, path);
            if (dir.length() == 0) {
                dir = input.substr(0, 1);
            }

            while (dir.length() > 1 && dir.find_last_of("\\/") == (dir.length() - 1)) {
                if (dir.length() > 1) {
                    dir.resize(dir.length() - 1);
                }
            }

            file = input.substr(path + 1);
        }

        if (directory) {
            return dir;
        } else {
            return file;
        }
    }

    PLATFORM_PUBLIC_API
    string dirname(const string &dir)
    {
        return split(dir, true);
    }

    PLATFORM_PUBLIC_API
    string basename(const string &name)
    {
        return split(name, false);
    }

#ifdef _MSC_VER
    PLATFORM_PUBLIC_API
    vector<string> findFilesWithPrefix(const string &dir, const string &name)
    {
        vector<string> files;
        std::string match = dir + "\\" + name + "*";
        WIN32_FIND_DATA FindFileData;

        HANDLE hFind = FindFirstFileEx(match.c_str(), FindExInfoStandard,
                                       &FindFileData, FindExSearchNameMatch,
                                       NULL, 0);

        if (hFind != INVALID_HANDLE_VALUE) {
            do {
                string fnm(FindFileData.cFileName);
                if (fnm != "." && fnm != "..") {
                    string entry = dir;
                    entry.append("\\");
                    entry.append(FindFileData.cFileName);
                    files.push_back(entry);
                }
            } while (FindNextFile(hFind, &FindFileData));

            FindClose(hFind);
        }
        return files;
    }
#else
    PLATFORM_PUBLIC_API
    vector<string> findFilesWithPrefix(const string &dir, const string &name)
    {
        vector<string> files;
        DIR *dp = opendir(dir.c_str());
        if (dp != NULL) {
            struct dirent *de;
            while ((de = readdir(dp)) != NULL) {
                string fnm(de->d_name);
                if (fnm == "." || fnm == "..") {
                    continue;
                }
                if (strncmp(de->d_name, name.c_str(), name.length()) == 0) {
                    string entry = dir;
                    entry.append("/");
                    entry.append(de->d_name);
                    files.push_back(entry);
                }
            }

            closedir(dp);
        }
        return files;
    }
#endif

    PLATFORM_PUBLIC_API
    vector<string> findFilesWithPrefix(const string &name)
    {
        return findFilesWithPrefix(dirname(name), basename(name));
    }

#ifdef _MSC_VER
    PLATFORM_PUBLIC_API
    vector<string> findFilesContaining(const string &dir, const string &name)
    {
        vector<string> files;
        std::string match = dir + "\\*" + name + "*";
        WIN32_FIND_DATA FindFileData;

        HANDLE hFind = FindFirstFileEx(match.c_str(), FindExInfoStandard,
                                       &FindFileData, FindExSearchNameMatch,
                                       NULL, 0);

        if (hFind != INVALID_HANDLE_VALUE) {
            do {
                string fnm(FindFileData.cFileName);
                if (fnm != "." && fnm != "..") {
                    string entry = dir;
                    entry.append("\\");
                    entry.append(FindFileData.cFileName);
                    files.push_back(entry);
                }
            } while (FindNextFile(hFind, &FindFileData));

            FindClose(hFind);
        }
        return files;
    }
#else
    PLATFORM_PUBLIC_API
    vector<string> findFilesContaining(const string &dir, const string &name)
    {
        vector<string> files;
        DIR *dp = opendir(dir.c_str());
        if (dp != NULL) {
            struct dirent *de;
            while ((de = readdir(dp)) != NULL) {
                if (name.empty() || strstr(de->d_name, name.c_str()) != NULL) {
                    string fnm(de->d_name);
                    if (fnm != "." && fnm != "..") {
                        string entry = dir;
                        entry.append("/");
                        entry.append(de->d_name);
                        files.push_back(entry);
                    }
                }
            }

            closedir(dp);
        }

        return files;
    }
#endif

    PLATFORM_PUBLIC_API
    bool rmrf(const std::string &path) {
        struct stat st;
        if (stat(path.c_str(), &st) == -1) {
            return false;
        }

        if ((st.st_mode & S_IFDIR) != S_IFDIR) {
            return remove(path.c_str()) == 0;
        }

        if (rmdir(path.c_str()) == 0) {
            return true;
        }

        // Ok, this is a directory. Go ahead and delete it recurively
        std::vector<std::string> directories;
        directories.push_back(path);
        do {
            std::vector<std::string> vec = findFilesContaining(directories.back(), "");
            directories.pop_back();
            std::vector<std::string>::iterator ii;

            for (ii = vec.begin(); ii != vec.end(); ++ii) {
                if (stat(ii->c_str(), &st) == -1) {
                    return false;
                }

                if ((st.st_mode & S_IFDIR) == S_IFDIR) {
                    if (rmdir(ii->c_str()) != 0) {
                        directories.push_back(*ii);
                    }
                } else if (remove(ii->c_str()) != 0) {
                    return false;
                }
            }
        } while (!directories.empty());

        return rmdir(path.c_str()) == 0;
    }

    PLATFORM_PUBLIC_API
    bool isDirectory(const std::string &directory) {
#ifdef WIN32
        DWORD dwAttrib = GetFileAttributes(directory.c_str());
        if (dwAttrib == INVALID_FILE_ATTRIBUTES) {
            return false;
        }
<<<<<<< HEAD
        return (dwAttrib & FILE_ATTRIBUTE_DIRECTORY) ? true : false;
=======
        return (dwAttrib & FILE_ATTRIBUTE_DIRECTORY) == FILE_ATTRIBUTE_DIRECTORY;
>>>>>>> 62775b0b
#else
        struct stat st;
        if (stat(directory.c_str(), &st) == -1) {
            return false;
        }
        return (S_ISDIR(st.st_mode));
#endif
    }
}<|MERGE_RESOLUTION|>--- conflicted
+++ resolved
@@ -238,11 +238,7 @@
         if (dwAttrib == INVALID_FILE_ATTRIBUTES) {
             return false;
         }
-<<<<<<< HEAD
-        return (dwAttrib & FILE_ATTRIBUTE_DIRECTORY) ? true : false;
-=======
         return (dwAttrib & FILE_ATTRIBUTE_DIRECTORY) == FILE_ATTRIBUTE_DIRECTORY;
->>>>>>> 62775b0b
 #else
         struct stat st;
         if (stat(directory.c_str(), &st) == -1) {
